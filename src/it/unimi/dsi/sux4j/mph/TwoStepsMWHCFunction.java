package it.unimi.dsi.sux4j.mph;

/*		 
 * Sux4J: Succinct data structures for Java
 *
 * Copyright (C) 2008-2011 Sebastiano Vigna 
 *
 *  This library is free software; you can redistribute it and/or modify it
 *  under the terms of the GNU Lesser General Public License as published by the Free
 *  Software Foundation; either version 3 of the License, or (at your option)
 *  any later version.
 *
 *  This library is distributed in the hope that it will be useful, but
 *  WITHOUT ANY WARRANTY; without even the implied warranty of MERCHANTABILITY
 *  or FITNESS FOR A PARTICULAR PURPOSE.  See the GNU Lesser General Public License
 *  for more details.
 *
 *  You should have received a copy of the GNU Lesser General Public License
 *  along with this program; if not, see <http://www.gnu.org/licenses/>.
 *
 */

import it.unimi.dsi.Util;
import it.unimi.dsi.bits.Fast;
import it.unimi.dsi.bits.TransformationStrategy;
import it.unimi.dsi.fastutil.longs.AbstractLongBigList;
import it.unimi.dsi.fastutil.longs.AbstractLongComparator;
import it.unimi.dsi.fastutil.longs.Long2LongOpenHashMap;
import it.unimi.dsi.fastutil.longs.LongArrays;
import it.unimi.dsi.fastutil.longs.LongBigList;
import it.unimi.dsi.fastutil.longs.LongIterator;
import it.unimi.dsi.logging.ProgressLogger;
import it.unimi.dsi.sux4j.io.ChunkedHashStore;

import java.io.IOException;
import java.io.Serializable;
import java.util.Random;

import org.apache.commons.collections.Predicate;
import org.apache.log4j.Logger;

<<<<<<< HEAD
=======

>>>>>>> 29ff0b5a
/** A read-only function stored using two {@linkplain MWHCFunction Majewski-Wormald-Havas-Czech functions}&mdash;one for
 * frequent values, and one for infrequent values.
 * 
 * <p>The constructor of this class performs a pre-scan of the values to be assigned. If possible, it finds the best possible
 * <var>r</var> such that the 2<sup><var>r</var></sup> &minus; 1 most frequent values can be stored in a {@link MWHCFunction}
 * and suitably remapped when read. The function uses 2<sup><var>r</var></sup> &minus; 1 as an escape symbol for all other
 * values, which are stored in a separate function.
 * 
 * @author Sebastiano Vigna
 * @since 1.0.2
 */

public class TwoStepsMWHCFunction<T> extends AbstractHashFunction<T> implements Serializable {
    public static final long serialVersionUID = 3L;
    private static final Logger LOGGER = Util.getLogger( TwoStepsMWHCFunction.class );
		
    private final static boolean ASSERTS = false;
    
	/** The number of elements. */
	final protected long n;
	/** The transformation strategy to turn objects of type <code>T</code> into bit vectors. */
	final protected TransformationStrategy<? super T> transform;
	/** The first function, or <code>null</code>. The special output value {@link #escape} denotes that {@link #secondFunction} 
	 * should be queried instead. */
	final protected MWHCFunction<T> firstFunction;
	/** The second function. All queries for which {@link #firstFunction} returns
	 * {@link #escape} (or simply all queries, if {@link #firstFunction} is <code>null</code>) will be rerouted here. */
	final protected MWHCFunction<T> secondFunction;	
	/** A mapping from values of the first function to actual values, provided that there is a {@linkplain #firstFunction first function}. */
	final protected long[] remap;
	/** The escape value returned by {@link #firstFunction} to suggest that {@link #secondFunction} should be queried instead, provided that there is a {@linkplain #firstFunction first function}. */
	protected final int escape;
	private long seed;
	/** The mean of the rank distribution. */
	public final double rankMean;
	/** The width of the output of this function, in bits. */
	public final int width;

	/** Creates a new two-step function for the given elements and values.
	 * 
	 * @param elements the elements in the domain of the function.
	 * @param transform a transformation strategy for the elements.
	 * @param values values to be assigned to each element, in the same order of the iterator returned by <code>elements</code>; if <code>null</code>, the
	 * assigned value will the the ordinal number of each element.
	 */

	public TwoStepsMWHCFunction( final Iterable<? extends T> elements, final TransformationStrategy<? super T> transform, final LongBigList values ) throws IOException {
		this( elements, transform, values, null );
	}
		
	/** Creates a new two-step function for the given elements and values.
	 * 
	 * @param elements the elements in the domain of the function.
	 * @param transform a transformation strategy for the elements.
	 * @param values values to be assigned to each element, in the same order of the iterator returned by <code>elements</code>; if <code>null</code>, the
	 * assigned value will the the ordinal number of each element.
	 */

	public TwoStepsMWHCFunction( final Iterable<? extends T> elements, final TransformationStrategy<? super T> transform, final LongBigList values, ChunkedHashStore<T> chunkedHashStore ) throws IOException {
		this.transform = transform;
		final ProgressLogger pl = new ProgressLogger( LOGGER );
		pl.displayFreeMemory = true;
		final Random random = new Random();
		pl.itemsName = "keys";

		if ( chunkedHashStore == null ) {
			chunkedHashStore = new ChunkedHashStore<T>( transform, pl );
			chunkedHashStore.reset( random.nextLong() );
			chunkedHashStore.addAll( elements.iterator() );
		}
		n = chunkedHashStore.size();
		defRetValue = -1; // For the very few cases in which we can decide
		
		if ( n == 0 ) {
			rankMean = escape = width = 0;
			firstFunction = secondFunction = null;
			remap = null;
			return;
		}

		// Compute distribution of values and maximum number of bits.
		int w = 0, size;
		long v;
		final Long2LongOpenHashMap counts = new Long2LongOpenHashMap();
		counts.defaultReturnValue( -1 );
		for( LongIterator i = values.iterator(); i.hasNext(); ) {
			v = i.nextLong();
			counts.put( v, counts.get( v ) + 1 );
			size = Fast.length( v );
			if ( size > w ) w = size;
		}
		
		this.width = w;
		final int m = counts.size();
		
		LOGGER.debug( "Generating two-steps MWHC function with " + w + " output bits..." );

		// Sort keys by reverse frequency
		final long[] keys = counts.keySet().toLongArray( new long[ m ] );
		LongArrays.quickSort( keys, 0, keys.length, new AbstractLongComparator() {
			public int compare( final long a, final long b ) {
				return Long.signum( counts.get( b ) - counts.get( a ) );
			}
		});

		long mean = 0;
		for( int i = 0; i < keys.length; i++ ) mean += i * counts.get( keys[ i ] );
		rankMean = (double)mean / n;
		
		// Analyze data and choose a threshold
		long post = n, pre = 0, bestCost = Long.MAX_VALUE;
		int pos = 0, best = -1;
		
		// Examine every possible choice for r. Note that r = 0 implies one function, so we do not need to test the case r == w.
		for( int r = 0; r < w && pos < m; r++ ) {

			/* This cost function is dependent on the implementation of MWHCFunction. 
			 * Note that for r = 0 we are actually computing the cost of a single function (the first one). */
			final long cost = (long)Math.min( HypergraphSorter.GAMMA * n * 1.126 + n * r, HypergraphSorter.GAMMA * n * r ) +
					(long)Math.min( HypergraphSorter.GAMMA * post * 1.126 + post * w, HypergraphSorter.GAMMA * post * w ) +
					pos * Long.SIZE;

			if ( cost < bestCost ) { 
				best = r;
				bestCost = cost;
			}

			/* We add to pre and subtract from post the counts of elements from position (1<<r)-1 to position (1<<r+1)-1. */
			for( int j = 0; j < ( 1 << r ) && pos < m; j++ ) {
				final long c = counts.get( keys[ pos++ ] ); 
				pre += c;
				post -= c;
			}	
		}

		if ( ASSERTS ) assert pos == m;
		
		counts.clear();
		counts.trim();
		
		// We must keep the remap array small.
		if ( best >= Integer.SIZE ) best = Integer.SIZE - 1;
		
		LOGGER.debug( "Best threshold: " + best );
		escape = ( 1 << best ) - 1;
		System.arraycopy( keys, 0, remap = new long[ escape ], 0, remap.length );
		final Long2LongOpenHashMap map = new Long2LongOpenHashMap();
		map.defaultReturnValue( -1 );
		for( int i = 0; i < escape; i++ ) map.put( remap[ i ], i );

		if ( best != 0 ) {
			firstFunction = new MWHCFunction<T>( elements, transform, chunkedHashStore, new AbstractLongBigList() {
				public long getLong( long index ) {
					long value = map.get( values.getLong( index ) );
					if ( value != -1 ) return value;
					return escape;
				}

				public long size64() {
					return n;
				}

			}, best );

			LOGGER.debug( "Actual bit cost per element of first function: " + (double)firstFunction.numBits() / n );
		}
		else firstFunction = null;

		chunkedHashStore.filter( new Predicate() {
			public boolean evaluate( Object triple ) {
				return firstFunction == null || firstFunction.getLongByTriple( (long[])triple ) == escape;
			}
		});
		
		secondFunction = new MWHCFunction<T>( elements, transform, chunkedHashStore, values, w );
		
		this.seed = chunkedHashStore.seed();
		
		LOGGER.debug( "Actual bit cost per element of second function: " + (double)secondFunction.numBits() / n );

		LOGGER.info( "Actual bit cost per element: " + (double)numBits() / n );
		LOGGER.info( "Completed." );
	}


	@SuppressWarnings("unchecked")
	public long getLong( final Object o ) {
		final long[] triple = new long[ 3 ];
		Hashes.jenkins( transform.toBitVector( (T)o ), seed, triple );
		if ( firstFunction != null ) {
			final int firstValue = (int)firstFunction.getLongByTriple( triple );
			if ( firstValue == -1 ) return defRetValue;
			if ( firstValue != escape ) return remap[ firstValue ];
		}
		return secondFunction.getLongByTriple( triple );
	}
	
	public long getLongByTriple( final long[] triple ) {
		if ( firstFunction != null ) {
			final int firstValue = (int)firstFunction.getLongByTriple( triple );
			if ( firstValue == -1 ) return defRetValue;
			if ( firstValue != escape ) return remap[ firstValue ];
		}
		return secondFunction.getLongByTriple( triple );
	}
	
	public long size64() {
		return n;
	}
	
	public int size() {
		return n > Integer.MAX_VALUE ? -1 : (int)n;
	}

	/** Returns the number of bits used by this structure.
	 * 
	 * @return the number of bits used by this structure.
	 */
	public long numBits() {
		return ( firstFunction != null ? firstFunction.numBits() : 0 ) + secondFunction.numBits() + transform.numBits() + remap.length * (long)Long.SIZE;
	}

	/** Creates a new function by copying a given one; non-transient fields are (shallow) copied.
	 * 
	 * @param function the function to be copied.
	 */
	protected TwoStepsMWHCFunction( final TwoStepsMWHCFunction<T> function ) {
		this.n = function.n;
		this.width = function.width;
		this.rankMean = function.rankMean;
		this.remap = function.remap;
		this.firstFunction = function.firstFunction;
		this.secondFunction = function.secondFunction;
		this.transform = function.transform.copy();
		this.escape = function.escape;
	}
}<|MERGE_RESOLUTION|>--- conflicted
+++ resolved
@@ -39,10 +39,7 @@
 import org.apache.commons.collections.Predicate;
 import org.apache.log4j.Logger;
 
-<<<<<<< HEAD
-=======
-
->>>>>>> 29ff0b5a
+
 /** A read-only function stored using two {@linkplain MWHCFunction Majewski-Wormald-Havas-Czech functions}&mdash;one for
  * frequent values, and one for infrequent values.
  * 
