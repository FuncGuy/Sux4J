--- conflicted
+++ resolved
@@ -69,13 +69,8 @@
  * but it is a bit slower as one or two additional functions must be queried.
  */
 
-<<<<<<< HEAD
-public class TwoStepsLcpMonotoneMinimalPerfectHashFunction<T> extends AbstractHashFunction<T> implements Serializable, Size64 {
-    public static final long serialVersionUID = 2L;
-=======
 public class TwoStepsLcpMonotoneMinimalPerfectHashFunction<T> extends AbstractHashFunction<T> implements Size64, Serializable {
     public static final long serialVersionUID = 3L;
->>>>>>> 29ff0b5a
 	private static final Logger LOGGER = Util.getLogger( TwoStepsLcpMonotoneMinimalPerfectHashFunction.class );
 	private static final boolean DEBUG = false;
 	private static final boolean ASSERTS = false;
@@ -170,11 +165,7 @@
 			pl.lightUpdate();
 			maxLength = Math.max( maxLength, prev.length() );
 			currLcp = (int)prev.length();
-<<<<<<< HEAD
-			final long currBucketSize = Math.min( bucketSize, n - b * bucketSize );
-=======
 			final int currBucketSize = (int)Math.min( bucketSize, n - b * bucketSize );
->>>>>>> 29ff0b5a
 			
 			for( int i = 0; i < currBucketSize - 1; i++ ) {
 				curr.replace( transform.toBitVector( iterator.next() ) );
@@ -234,10 +225,6 @@
 
 		this.lcpLengths = new TwoStepsMWHCFunction<BitVector>( bitVectors, TransformationStrategies.identity(), new AbstractLongBigList() {
 			public long getLong( long index ) {
-<<<<<<< HEAD
-				if ( ( index >>> log2BucketSize ) > Integer.MAX_VALUE ) throw new IndexOutOfBoundsException();
-=======
->>>>>>> 29ff0b5a
 				return IntBigArrays.get( lcpLengths, index >>> log2BucketSize ); 
 			}
 			public long size64() {
@@ -291,11 +278,7 @@
 	}
 
 	public int size() {
-<<<<<<< HEAD
-		return (int)Math.min( Integer.MAX_VALUE, n );
-=======
 		return n > Integer.MAX_VALUE ? -1 : (int)n;
->>>>>>> 29ff0b5a
 	}
 
 	/** Returns the number of bits used by this structure.
