--- conflicted
+++ resolved
@@ -29,7 +29,6 @@
 
 public class ZFastTrieSpeedTest {
 
-	@SuppressWarnings("rawtypes")
 	public static void main( final String[] arg ) throws NoSuchMethodException, IOException, JSAPException, ClassNotFoundException {
 
 		final SimpleJSAP jsap = new SimpleJSAP( ZFastTrieSpeedTest.class.getName(), "Tests the speed of a z-fast trie.",
@@ -57,10 +56,7 @@
 		final int times = jsapResult.getInt( "times" );
 		
 		System.out.println( "Loading trie..." );
-<<<<<<< HEAD
-=======
 		@SuppressWarnings("rawtypes")
->>>>>>> 29ff0b5a
 		final ZFastTrie zFastTrie = (ZFastTrie)BinIO.loadObject( trieName );
 		
 		final InputStream inputStream = "-".equals( stringFile ) ? System.in : new FileInputStream( stringFile );
